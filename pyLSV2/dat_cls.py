#!/usr/bin/env python3
# -*- coding: utf-8 -*-
"""
data classes for pyLSV2

after migration to python 3.7+ these will be changed to @dataclass!
"""

from datetime import datetime
import struct

<<<<<<< HEAD
from .const import ControlType, LSV2Err, ChannelType
=======
from .const import ControlType, LSV2StatusCode, ChannelType
>>>>>>> e9f1bbf9


class VersionInfo:
    """data class for version information"""

    def __init__(self):
        """init with default values"""
        self.control = ""
        self.type = ControlType.UNKNOWN
        self.nc_sw = ""
        self.plc = ""
        self.splc = ""
        self.option_bits = ""
        self.id_number = ""
        self.release = ""

    def __str__(self) -> str:
        return "%s / %s" % (self.control, self.nc_sw)

    @property
    def control(self) -> str:
        """
        version identifyer of the control

        :getter: returns the version string
        :setter: sets the version string
        """
        return self._control_version

    @control.setter
    def control(self, value: str):
        value = value.replace(" ", "").strip()
        self._control_version = value

        value = value.upper()

        if value.startswith("ITNC530"):
            self.type = ControlType.MILL_OLD
        elif value.startswith("TNC640"):
            self.type = ControlType.MILL_NEW
        elif value.startswith("TNC620"):
            self.type = ControlType.MILL_NEW
        elif value.startswith("TNC320"):
            self.type = ControlType.MILL_NEW
        elif value.startswith("TNC128"):
            self.type = ControlType.MILL_NEW
        elif value.startswith("CNCPILOT640"):
            self.type = ControlType.LATHE_NEW
        else:
            self.type = ControlType.UNKNOWN

    @property
    def type(self) -> ControlType:
        """
        control type identifyer of the control

        :getter: returns the control type
        :setter: sets the control type
        """
        return self._control_type

    @type.setter
    def type(self, value: ControlType):
        self._control_type = value

    @property
    def nc_sw(self) -> str:
        """version identifier of the nc software"""
        return self._nc_version

    @nc_sw.setter
    def nc_sw(self, value: str):
        self._nc_version = value

    @property
    def plc(self) -> str:
        """version identifier of the plc software"""
        return self._plc_version

    @plc.setter
    def plc(self, value: str):
        self._plc_version = value

    @property
    def splc(self) -> str:
        """version identifier of the splc software"""
        return self._splc_version

    @splc.setter
    def splc(self, value: str):
        self._splc_version = value

    @property
    def option_bits(self) -> str:
        """available options in the control"""
        return self._option_bits

    @option_bits.setter
    def option_bits(self, value: str):
        self._option_bits = value

    @property
    def id_number(self) -> str:
        """id of the control"""
        return self._id_number

    @id_number.setter
    def id_number(self, value: str):
        self._id_number = value

    @property
    def release(self) -> str:
        """release type ???"""
        return self._release_type

    @release.setter
    def release(self, value: str):
        self._release_type = value

    def is_itnc(self) -> bool:
        """return ``True`` if control is a iTNC"""
        return self._control_type == ControlType.MILL_OLD

    def is_tnc(self) -> bool:
        """return ``True`` if control is a TNC"""
        return self._control_type == ControlType.MILL_NEW

    def is_pilot(self) -> bool:
        """return ``True`` if control is a CNCPILOT640"""
        return self._control_type == ControlType.LATHE_NEW


class SystemParameters:
    """data class for system parameters"""

    def __init__(self):
        """init with default values"""
        self.inputs_start_address = -1
        self.number_of_inputs = -1
        self.outputs_start_address = -1
        self.number_of_outputs = -1

        self.counters_start_address = -1
        self.number_of_counters = -1

        self.timers_start_address = -1
        self.number_of_timers = -1

        self.words_start_address = -1
        self.umber_of_words = -1

        self.strings_start_address = -1
        self.number_of_strings = -1
        self.max_string_lenght = -1

        self.input_words_start_address = -1
        self.number_of_input_words = -1

        self.output_words_start_address = -1
        self.number_of_output_words = -1

        self.lsv2_version = -1
        self.lsv2_version_flags = -1
        self.sv2_version_flags_ex = -1

        self.max_block_length = -1

        self.bin_version = -1
        self.bin_revision = -1
        self.iso_version = -1
        self.iso_revision = -1

        self.hardware_version = -1

        self.max_trace_line = -1
        self.number_of_scope_channels = -1

        self.password_encryption_key = -1

    @property
    def markers_start_address(self) -> int:
        """memory start address for markers"""
        return self._markers_start_address

    @markers_start_address.setter
    def markers_start_address(self, value: int):
        self._markers_start_address = value

    @property
    def number_of_markers(self) -> int:
        """total number of markers"""
        return self._number_of_markers

    @number_of_markers.setter
    def number_of_markers(self, value: int):
        self._number_of_markers = value

    @property
    def inputs_start_address(self) -> int:
        """memory start address for inputs"""
        return self._inputs_start_address

    @inputs_start_address.setter
    def inputs_start_address(self, value: int):
        self._inputs_start_address = value

    @property
    def number_of_inputs(self) -> int:
        """total number of inputs"""
        return self._number_of_inputs

    @number_of_inputs.setter
    def number_of_inputs(self, value: int):
        self._number_of_inputs = value

    @property
    def outputs_start_address(self) -> int:
        """memory start address for outputs"""
        return self._outputs_start_address

    @outputs_start_address.setter
    def outputs_start_address(self, value: int):
        self._outputs_start_address = value

    @property
    def number_of_outputs(self) -> int:
        """total number of outputs"""
        return self._number_of_outputs

    @number_of_outputs.setter
    def number_of_outputs(self, value: int):
        self._number_of_outputs = value

    @property
    def counters_start_address(self) -> int:
        """memory start address for counters"""
        return self._counters_start_address

    @counters_start_address.setter
    def counters_start_address(self, value: int):
        self._counters_start_address = value

    @property
    def number_of_counters(self) -> int:
        """total number of counters"""
        return self._number_of_counters

    @number_of_counters.setter
    def number_of_counters(self, value: int):
        self._number_of_counters = value

    @property
    def timers_start_address(self) -> int:
        """memory start address for timers"""
        return self._timers_start_address

    @timers_start_address.setter
    def timers_start_address(self, value: int):
        self._timers_start_address = value

    @property
    def number_of_timers(self) -> int:
        """total number of timers"""
        return self._number_of_timers

    @number_of_timers.setter
    def number_of_timers(self, value: int):
        self._number_of_timers = value

    @property
    def words_start_address(self) -> int:
        """memory start address for words"""
        return self._words_start_address

    @words_start_address.setter
    def words_start_address(self, value: int):
        self._words_start_address = value

    @property
    def number_of_words(self) -> int:
        """total number of words"""
        return self._number_of_words

    @number_of_words.setter
    def number_of_words(self, value: int):
        self._number_of_words = value

    @property
    def strings_start_address(self) -> int:
        """memory start address for strings"""
        return self._strings_start_address

    @strings_start_address.setter
    def strings_start_address(self, value: int):
        self._strings_start_address = value

    @property
    def number_of_strings(self) -> int:
        """total number of strings"""
        return self._number_of_strings

    @number_of_strings.setter
    def number_of_strings(self, value: int):
        self._number_of_strings = value

    @property
    def max_string_lenght(self) -> int:
        """maximum number of bytes in a string"""
        return self._max_string_lenght

    @max_string_lenght.setter
    def max_string_lenght(self, value: int):
        self._max_string_lenght = value

    @property
    def input_words_start_address(self) -> int:
        """memory start address for input words"""
        return self._input_words_start_address

    @input_words_start_address.setter
    def input_words_start_address(self, value: int):
        self._input_words_start_address = value

    @property
    def number_of_input_words(self) -> int:
        """total number of input words"""
        return self._number_of_input_words

    @number_of_input_words.setter
    def number_of_input_words(self, value: int):
        self._number_of_input_words = value

    @property
    def output_words_start_address(self) -> int:
        """memory start address for output words"""
        return self._output_words_start_address

    @output_words_start_address.setter
    def output_words_start_address(self, value: int):
        self._output_words_start_address = value

    @property
    def number_of_output_words(self) -> int:
        """total number of outpu words"""
        return self._number_of_output_words

    @number_of_output_words.setter
    def number_of_output_words(self, value: int):
        self._number_of_output_words = value

    @property
    def lsv2_version(self) -> int:
        """version of the LSV2 protocol used"""
        return self._lsv2_version

    @lsv2_version.setter
    def lsv2_version(self, value: int):
        self._lsv2_version = value

    @property
    def lsv2_version_flags(self) -> int:
        """feature flags used by this version of LSV2"""
        return self._lsv2_version_flags

    @lsv2_version_flags.setter
    def lsv2_version_flags(self, value: int):
        self._lsv2_version_flags = value

    @property
    def lsv2_version_flags_ex(self) -> int:
        """additional feature flags used by this version of LSV2"""
        return self._lsv2_version_flags_ex

    @lsv2_version_flags_ex.setter
    def lsv2_version_flags_ex(self, value: int):
        self._lsv2_version_flags_ex = value

    @property
    def max_block_length(self) -> int:
        """maximal number of bytes that can be sent and received by the control"""
        return self._max_block_length

    @max_block_length.setter
    def max_block_length(self, value: int):
        self._max_block_length = value

    @property
    def bin_version(self) -> int:
        """bin version ???"""
        return self._bin_version

    @bin_version.setter
    def bin_version(self, value: int):
        self._bin_version = value

    @property
    def bin_revision(self) -> int:
        """bin revisiion ???"""
        return self._bin_revision

    @bin_revision.setter
    def bin_revision(self, value: int):
        self._bin_revision = value

    @property
    def iso_version(self) -> int:
        """iso revisiion ???"""
        return self._iso_version

    @iso_version.setter
    def iso_version(self, value: int):
        self._iso_version = value

    @property
    def iso_revision(self) -> int:
        """iso revisiion ???"""
        return self._iso_revision

    @iso_revision.setter
    def iso_revision(self, value: int):
        self._iso_revision = value

    @property
    def hardware_version(self) -> int:
        """hardware revisiion ???"""
        return self._hardware_version

    @hardware_version.setter
    def hardware_version(self, value: int):
        self._hardware_version = value

    @property
    def max_trace_line(self) -> int:
        """maximum number of trace lines??"""
        return self._max_trace_line

    @max_trace_line.setter
    def max_trace_line(self, value: int):
        self._max_trace_line = value

    @property
    def number_of_scope_channels(self) -> int:
        """number of channels used by the scope"""
        return self._number_of_scope_channels

    @number_of_scope_channels.setter
    def number_of_scope_channels(self, value: int):
        self._number_of_scope_channels = value

    @property
    def password_encryption_key(self) -> int:
        """???"""
        return self._password_encryption_key

    @password_encryption_key.setter
    def password_encryption_key(self, value: int):
        self._password_encryption_key = value


class ToolInformation:
    """data class for information about a tool"""

    def __init__(self):
        """init with default values"""
        self.number = -1
        self.index = -1
        self.axis = ""
        self.length = -1
        self.radius = -1
        self.name = ""

    @property
    def number(self) -> int:
        """tool number"""
        return self._number

    @number.setter
    def number(self, value: int):
        self._number = value

    @property
    def index(self) -> int:
        """index number"""
        return self._index

    @index.setter
    def index(self, value: int):
        self._index = value

    @property
    def axis(self) -> str:
        """tool/spindle axis"""
        return self._axis

    @axis.setter
    def axis(self, value: str):
        self._axis = value

    @property
    def length(self) -> float:
        """tool length"""
        return self._length

    @length.setter
    def length(self, value: float):
        self._length = value

    @property
    def radius(self) -> float:
        """tool radius"""
        return self._radius

    @radius.setter
    def radius(self, value: float):
        self._radius = value

    @property
    def name(self) -> str:
        """tool name"""
        return self._name

    @name.setter
    def name(self, value: str):
        self._name = value


class OverrideState:
    """data class for the override states"""

    def __init__(self):
        """init with default values"""
        self.feed = -1.0
        self.rapid = -1.0
        self.spindle = -1.0

    def __str__(self) -> str:
        return "F:%3.1f%% FMAX:%3.1f%% S:%3.1f%%" % (
            self.feed,
            self.rapid,
            self.spindle,
        )

    @property
    def feed(self) -> float:
        """override value for feed rate"""
        return self._feed

    @feed.setter
    def feed(self, value: float):
        self._feed = value

    @property
    def rapid(self) -> float:
        """override value for rapid feed"""
        return self._rapid

    @rapid.setter
    def rapid(self, value: float):
        self._rapid = value

    @property
    def spindle(self) -> float:
        """override value for spindle speed"""
        return self._spindel

    @spindle.setter
    def spindle(self, value: float):
        self._spindel = value


class NCErrorMessage:
    """data class for nc error messages
    LSV2 error messages are handled with"""

    def __init__(self):
        """
        init with default values,
        names were chosen so not to interfere with existing names
        """
        self.e_class = -1
        self.e_group = -1
        self.e_number = -1
        self.e_text = ""
        self.dnc = False

    def __str__(self) -> str:
        return "Class: %d, Group: %d, Number: %d, DNC?: %s, Text: '%s'" % (
            self.e_class,
            self.e_group,
            self.e_number,
            self.dnc,
            self.e_text,
        )

    @property
    def e_class(self) -> int:
        """class of the error message"""
        return self._e_class

    @e_class.setter
    def e_class(self, value: int):
        self._e_class = value

    @property
    def e_group(self) -> int:
        """group of the error message"""
        return self._e_group

    @e_group.setter
    def e_group(self, value: int):
        self._e_group = value

    @property
    def e_number(self) -> int:
        """number of the error message"""
        return self._e_number

    @e_number.setter
    def e_number(self, value: int):
        self._e_number = value

    @property
    def e_text(self) -> str:
        """error message"""
        return self._e_text

    @e_text.setter
    def e_text(self, value: str):
        self._e_text = value

    @property
    def dnc(self) -> bool:
        """if True, message is related to DNC?"""
        return self._dnc

    @dnc.setter
    def dnc(self, value: bool):
        self._dnc = value


class StackState:
    """data class for the current execution stack"""

    def __init__(self):
        """init with default values"""
        self.line_no = -1
        self.main = ""
        self.current = ""

    def __str__(self) -> str:
        return "Main '%s' Current '%s' @ Line %d" % (
            self.main,
            self.current,
            self.line_no,
        )

    @property
    def line_no(self) -> int:
        """current line number being executed"""
        return self._current_line

    @line_no.setter
    def line_no(self, value: int):
        self._current_line = value

    @property
    def main(self) -> str:
        """name of the current main program"""
        return self._main_pgm

    @main.setter
    def main(self, value: str):
        self._main_pgm = value

    @property
    def current(self) -> str:
        """name of the current program being executed"""
        return self._current_pgm

    @current.setter
    def current(self, value: str):
        self._current_pgm = value


class FileEntry:
    """data class for file information"""

    def __init__(self):
        """init with default values"""
        self.size = -1
        self.timestamp = datetime.fromtimestamp(0)
        self.attributes = bytearray()

        self.is_changable = False
        self.is_drive = False
        self.is_directory = False
        self.is_protected = False
        self.is_hidden = False
        self.is_selected = False

        self.name = ""

    @property
    def size(self) -> int:
        """file size in bytes"""
        return self._size

    @size.setter
    def size(self, value: int):
        self._size = value

    @property
    def timestamp(self) -> datetime:
        """timestamp of last file change"""
        return self._timestamp

    @timestamp.setter
    def timestamp(self, value: datetime):
        self._timestamp = value

    @property
    def attributes(self) -> bytearray:
        """byte array of file attributes"""
        return self._attributes

    @attributes.setter
    def attributes(self, value: bytearray):
        self._attributes = value

    @property
    def is_protected(self) -> bool:
        """if True, file is write protected"""
        return self._is_protected

    @is_protected.setter
    def is_protected(self, value: bool):
        self._is_protected = value

    @property
    def is_drive(self) -> bool:
        """if True, entry describes a drive"""
        return self._is_drive

    @is_drive.setter
    def is_drive(self, value: bool):
        self._is_drive = value

    @property
    def is_directory(self) -> bool:
        """if True, entry describes a directory"""
        return self._is_directory

    @is_directory.setter
    def is_directory(self, value: bool):
        self._is_directory = value

    @property
    def is_hidden(self) -> bool:
        """if True, object is hidden in file browser"""
        return self._is_hidden

    @is_hidden.setter
    def is_hidden(self, value: bool):
        self._is_hidden = value

    @property
    def is_selected(self) -> bool:
        """if True, object is selected for execution"""
        return self._is_selected

    @is_selected.setter
    def is_selected(self, value: bool):
        self._is_selected = value

    @property
    def name(self) -> str:
        """name of the file system object"""
        return self._name

    @name.setter
    def name(self, value: str):
        self._name = value


class DirectoryEntry:
    """data class for directory information"""

    def __init__(self):
        """init with default values"""
        self.free_size = -1
        self.dir_attributes = []
        self.attributes = bytearray()
        self.path = ""

    @property
    def free_size(self) -> int:
        """number of free bytes"""
        return self._free_size

    @free_size.setter
    def free_size(self, value: int):
        self._free_size = value

    @property
    def dir_attributes(self) -> list:
        """attriutes of this directory"""
        return self._dir_attributes

    @dir_attributes.setter
    def dir_attributes(self, value: list):
        self._dir_attributes = value

    @property
    def attributes(self) -> bytearray:
        """bytes of unknown data"""
        return self._attributes

    @attributes.setter
    def attributes(self, value: bytearray):
        self._attributes = value

    @property
    def path(self) -> str:
        """path of this directory"""
        return self._path

    @path.setter
    def path(self, value: str):
        self._path = value


class DriveEntry:
    """data class for drive information"""

    def __init__(self):
        """init with default values"""
        self.unknown_0 = -1
        self.unknown_1 = ""
        self.unknown_2 = -1
        self.name = ""

    @property
    def unknown_0(self) -> int:
        """unknown numerical value"""
        return self._unknown_0

    @unknown_0.setter
    def unknown_0(self, value: int):
        self._unknown_0 = value

    @property
    def unknown_1(self) -> str:
        """unknown string value"""
        return self._unknown_1

    @unknown_1.setter
    def unknown_1(self, value: str):
        self._unknown_1 = value

    @property
    def unknown_2(self) -> int:
        """unknown numerical value"""
        return self._unknown_2

    @unknown_2.setter
    def unknown_2(self, value: int):
        self._unknown_2 = value

    @property
    def name(self) -> str:
        """name of the drive"""
        return self._name

    @name.setter
    def name(self, value: str):
        self._name = value


class LSV2Error:
    """data class for LSV2 errors"""

    def __init__(self):
        """init with default values"""
        self.e_type = -1
        self.e_code = LSV2StatusCode.T_ER_NON

    def __str__(self):
        return "Error Type: %d, Error Code: %d" % (self.e_type, self.e_code)

    @property
    def e_type(self) -> int:
        """error type"""
        return self._error_type

    @e_type.setter
    def e_type(self, value: int):
        self._error_type = value

    @property
    def e_code(self) -> LSV2StatusCode:
        """error code"""
        return self._error_code

    @e_code.setter
    def e_code(self, value: LSV2StatusCode):
        self._error_code = value

    @staticmethod
    def from_ba(err_bytes: bytearray):
        """convert byte array to error object"""
        err = LSV2Error()
        err.e_type = struct.unpack("!BB", err_bytes)[0]
        err.e_code = struct.unpack("!BB", err_bytes)[1]
        return err

<<<<<<< HEAD
class ScopeChannel():
=======

class ScopeChannel:
>>>>>>> e9f1bbf9
    def __init__(self):
        self._name = ""
        self._number = -1
        self._type = ChannelType.UNKNOWN
        self._suffix = ""
        self._signals = list()
        self._min_interval = -1
        self._unknown = dict()
<<<<<<< HEAD
    
=======

>>>>>>> e9f1bbf9
    @property
    def name(self) -> str:
        """name of the scope channel"""
        return self._name
<<<<<<< HEAD
    
    @name.setter
    def name(self, value:str):
        self._name = value
    
=======

    @name.setter
    def name(self, value: str):
        self._name = value

>>>>>>> e9f1bbf9
    @property
    def number(self) -> int:
        """number of channel"""
        return self._number
<<<<<<< HEAD
    
    @number.setter
    def number(self, value:int):
=======

    @number.setter
    def number(self, value: int):
>>>>>>> e9f1bbf9
        self._number = value

    @property
    def type(self) -> ChannelType:
        """type of channel"""
        return self._type
<<<<<<< HEAD
    
    @type.setter
    def type(self, value:ChannelType):
=======

    @type.setter
    def type(self, value: ChannelType):
>>>>>>> e9f1bbf9
        self._type = value

    @property
    def suffix(self) -> str:
        """name suffix of the scope channel"""
        return self._suffix
<<<<<<< HEAD
    
    @suffix.setter
    def suffix(self, value:str):
=======

    @suffix.setter
    def suffix(self, value: str):
>>>>>>> e9f1bbf9
        self._suffix = value

    @property
    def signals(self) -> list:
        """name of the scope channel"""
        return self._signals
<<<<<<< HEAD
    
    @signals.setter
    def signals(self, signals:list):
        self._signals = signals
    
=======

    @signals.setter
    def signals(self, signals: list):
        self._signals = signals

>>>>>>> e9f1bbf9
    @property
    def min_interval(self) -> int:
        """minimum signal interval in us"""
        return self._min_interval
<<<<<<< HEAD
    
    @min_interval.setter
    def min_interval(self, value:int):
=======

    @min_interval.setter
    def min_interval(self, value: int):
>>>>>>> e9f1bbf9
        self._min_interval = value

    @property
    def unknown(self) -> dict:
        """dict of values where it's unsure if the are correct"""
        return self._unknown
<<<<<<< HEAD
    
    @unknown.setter
    def unknown(self, value:dict):
=======

    @unknown.setter
    def unknown(self, value: dict):
>>>>>>> e9f1bbf9
        self._unknown = value<|MERGE_RESOLUTION|>--- conflicted
+++ resolved
@@ -9,11 +9,7 @@
 from datetime import datetime
 import struct
 
-<<<<<<< HEAD
-from .const import ControlType, LSV2Err, ChannelType
-=======
 from .const import ControlType, LSV2StatusCode, ChannelType
->>>>>>> e9f1bbf9
 
 
 class VersionInfo:
@@ -929,12 +925,7 @@
         err.e_code = struct.unpack("!BB", err_bytes)[1]
         return err
 
-<<<<<<< HEAD
 class ScopeChannel():
-=======
-
-class ScopeChannel:
->>>>>>> e9f1bbf9
     def __init__(self):
         self._name = ""
         self._number = -1
@@ -943,116 +934,66 @@
         self._signals = list()
         self._min_interval = -1
         self._unknown = dict()
-<<<<<<< HEAD
     
-=======
-
->>>>>>> e9f1bbf9
     @property
     def name(self) -> str:
         """name of the scope channel"""
         return self._name
-<<<<<<< HEAD
     
     @name.setter
     def name(self, value:str):
         self._name = value
     
-=======
-
-    @name.setter
-    def name(self, value: str):
-        self._name = value
-
->>>>>>> e9f1bbf9
     @property
     def number(self) -> int:
         """number of channel"""
         return self._number
-<<<<<<< HEAD
     
     @number.setter
     def number(self, value:int):
-=======
-
-    @number.setter
-    def number(self, value: int):
->>>>>>> e9f1bbf9
         self._number = value
 
     @property
     def type(self) -> ChannelType:
         """type of channel"""
         return self._type
-<<<<<<< HEAD
     
     @type.setter
     def type(self, value:ChannelType):
-=======
-
-    @type.setter
-    def type(self, value: ChannelType):
->>>>>>> e9f1bbf9
         self._type = value
 
     @property
     def suffix(self) -> str:
         """name suffix of the scope channel"""
         return self._suffix
-<<<<<<< HEAD
     
     @suffix.setter
     def suffix(self, value:str):
-=======
-
-    @suffix.setter
-    def suffix(self, value: str):
->>>>>>> e9f1bbf9
         self._suffix = value
 
     @property
     def signals(self) -> list:
         """name of the scope channel"""
         return self._signals
-<<<<<<< HEAD
     
     @signals.setter
     def signals(self, signals:list):
         self._signals = signals
     
-=======
-
-    @signals.setter
-    def signals(self, signals: list):
-        self._signals = signals
-
->>>>>>> e9f1bbf9
     @property
     def min_interval(self) -> int:
         """minimum signal interval in us"""
         return self._min_interval
-<<<<<<< HEAD
     
     @min_interval.setter
     def min_interval(self, value:int):
-=======
-
-    @min_interval.setter
-    def min_interval(self, value: int):
->>>>>>> e9f1bbf9
         self._min_interval = value
 
     @property
     def unknown(self) -> dict:
         """dict of values where it's unsure if the are correct"""
         return self._unknown
-<<<<<<< HEAD
     
     @unknown.setter
     def unknown(self, value:dict):
-=======
-
-    @unknown.setter
-    def unknown(self, value: dict):
->>>>>>> e9f1bbf9
         self._unknown = value