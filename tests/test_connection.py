--- conflicted
+++ resolved
@@ -28,7 +28,6 @@
     assert lsv2.get_versions() is not False
     lsv2.disconnect()
 
-<<<<<<< HEAD
 
 def test_context_manager(address, timeout):
     """test if login and basic query works"""
@@ -50,11 +49,9 @@
     with pyLSV2.LSV2(address, port=19000, timeout=timeout, safe_mode=False) as lsv2:
         assert lsv2.login(login=pyLSV2.Login.FILEPLC) is False
         assert lsv2.login(login=pyLSV2.Login.FILEPLC, password="807667") is True
-=======
 def test_unsafe_logins(address, timeout):
     """test to see if login without safe mode works"""
     lsv2 = pyLSV2.LSV2(address, port=19000, timeout=timeout, safe_mode=False)
     lsv2.connect()
     assert lsv2.login(login=pyLSV2.Login.DNC) is True
-    lsv2.disconnect()
->>>>>>> c4153666
+    lsv2.disconnect()